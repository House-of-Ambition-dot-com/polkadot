--- conflicted
+++ resolved
@@ -15,7 +15,6 @@
 static_assertions = "1.1.0"
 smallvec = "1.4.0"
 
-<<<<<<< HEAD
 authority-discovery-primitives = { package = "sp-authority-discovery", git = "https://github.com/paritytech/substrate", branch = "bkchr-cumulus-branch", default-features = false }
 babe-primitives = { package = "sp-consensus-babe", git = "https://github.com/paritytech/substrate", branch = "bkchr-cumulus-branch", default-features = false }
 sp-api = { git = "https://github.com/paritytech/substrate", branch = "bkchr-cumulus-branch", default-features = false }
@@ -60,62 +59,12 @@
 treasury = { package = "pallet-treasury", git = "https://github.com/paritytech/substrate", branch = "bkchr-cumulus-branch", default-features = false }
 sudo = { package = "pallet-sudo", git = "https://github.com/paritytech/substrate", branch = "bkchr-cumulus-branch", default-features = false }
 vesting = { package = "pallet-vesting", git = "https://github.com/paritytech/substrate", branch = "bkchr-cumulus-branch", default-features = false }
+utility = { package = "pallet-utility", git = "https://github.com/paritytech/substrate", branch = "bkchr-cumulus-branch", default-features = false }
 
 frame-benchmarking = { git = "https://github.com/paritytech/substrate", branch = "bkchr-cumulus-branch", default-features = false, optional = true }
+frame-system-benchmarking = { git = "https://github.com/paritytech/substrate", branch = "bkchr-cumulus-branch", default-features = false, optional = true }
 pallet-offences-benchmarking = { git = "https://github.com/paritytech/substrate", branch = "bkchr-cumulus-branch", default-features = false, optional = true }
 pallet-session-benchmarking = { git = "https://github.com/paritytech/substrate", branch = "bkchr-cumulus-branch", default-features = false, optional = true }
-=======
-authority-discovery-primitives = { package = "sp-authority-discovery", git = "https://github.com/paritytech/substrate", branch = "cumulus-branch", default-features = false }
-babe-primitives = { package = "sp-consensus-babe", git = "https://github.com/paritytech/substrate", branch = "cumulus-branch", default-features = false }
-sp-api = { git = "https://github.com/paritytech/substrate", branch = "cumulus-branch", default-features = false }
-inherents = { package = "sp-inherents", git = "https://github.com/paritytech/substrate", branch = "cumulus-branch", default-features = false }
-offchain-primitives = { package = "sp-offchain", git = "https://github.com/paritytech/substrate", branch = "cumulus-branch", default-features = false }
-sp-std = { package = "sp-std", git = "https://github.com/paritytech/substrate", branch = "cumulus-branch", default-features = false }
-sp-runtime = { git = "https://github.com/paritytech/substrate", branch = "cumulus-branch", default-features = false }
-sp-staking = { git = "https://github.com/paritytech/substrate", branch = "cumulus-branch", default-features = false }
-sp-core = { git = "https://github.com/paritytech/substrate", branch = "cumulus-branch", default-features = false }
-sp-session = { git = "https://github.com/paritytech/substrate", branch = "cumulus-branch", default-features = false }
-version = { package = "sp-version", git = "https://github.com/paritytech/substrate", branch = "cumulus-branch", default-features = false }
-tx-pool-api = { package = "sp-transaction-pool", git = "https://github.com/paritytech/substrate", branch = "cumulus-branch", default-features = false }
-block-builder-api = { package = "sp-block-builder", git = "https://github.com/paritytech/substrate", branch = "cumulus-branch", default-features = false }
-
-authority-discovery = { package = "pallet-authority-discovery", git = "https://github.com/paritytech/substrate", branch = "cumulus-branch", default-features = false }
-authorship = { package = "pallet-authorship", git = "https://github.com/paritytech/substrate", branch = "cumulus-branch", default-features = false }
-babe = { package = "pallet-babe", git = "https://github.com/paritytech/substrate", branch = "cumulus-branch", default-features = false }
-balances = { package = "pallet-balances", git = "https://github.com/paritytech/substrate", branch = "cumulus-branch", default-features = false }
-transaction-payment = { package = "pallet-transaction-payment", git = "https://github.com/paritytech/substrate", branch = "cumulus-branch", default-features = false }
-transaction-payment-rpc-runtime-api = { package = "pallet-transaction-payment-rpc-runtime-api", git = "https://github.com/paritytech/substrate", branch = "cumulus-branch", default-features = false }
-collective = { package = "pallet-collective", git = "https://github.com/paritytech/substrate", branch = "cumulus-branch", default-features = false }
-democracy = { package = "pallet-democracy", git = "https://github.com/paritytech/substrate", branch = "cumulus-branch", default-features = false }
-elections-phragmen = { package = "pallet-elections-phragmen", git = "https://github.com/paritytech/substrate", branch = "cumulus-branch", default-features = false }
-executive = { package = "frame-executive", git = "https://github.com/paritytech/substrate", branch = "cumulus-branch", default-features = false }
-finality-tracker = { package = "pallet-finality-tracker", git = "https://github.com/paritytech/substrate", branch = "cumulus-branch", default-features = false }
-grandpa = { package = "pallet-grandpa", git = "https://github.com/paritytech/substrate", branch = "cumulus-branch", default-features = false }
-identity = { package = "pallet-identity", git = "https://github.com/paritytech/substrate", branch = "cumulus-branch", default-features = false }
-im-online = { package = "pallet-im-online", git = "https://github.com/paritytech/substrate", branch = "cumulus-branch", default-features = false }
-indices = { package = "pallet-indices", git = "https://github.com/paritytech/substrate", branch = "cumulus-branch", default-features = false }
-membership = { package = "pallet-membership", git = "https://github.com/paritytech/substrate", branch = "cumulus-branch", default-features = false }
-nicks = { package = "pallet-nicks", git = "https://github.com/paritytech/substrate", branch = "cumulus-branch", default-features = false }
-offences = { package = "pallet-offences", git = "https://github.com/paritytech/substrate", branch = "cumulus-branch", default-features = false }
-randomness-collective-flip = { package = "pallet-randomness-collective-flip", git = "https://github.com/paritytech/substrate", branch = "cumulus-branch", default-features = false }
-scheduler = { package = "pallet-scheduler", git = "https://github.com/paritytech/substrate", branch = "cumulus-branch", default-features = false }
-session = { package = "pallet-session", git = "https://github.com/paritytech/substrate", branch = "cumulus-branch", default-features = false }
-frame-support = { git = "https://github.com/paritytech/substrate", branch = "cumulus-branch", default-features = false }
-staking = { package = "pallet-staking", git = "https://github.com/paritytech/substrate", branch = "cumulus-branch", default-features = false }
-pallet-staking-reward-curve = { git = "https://github.com/paritytech/substrate", branch = "cumulus-branch" }
-system = { package = "frame-system", git = "https://github.com/paritytech/substrate", branch = "cumulus-branch", default-features = false }
-system_rpc_runtime_api = { package = "frame-system-rpc-runtime-api", git = "https://github.com/paritytech/substrate", branch = "cumulus-branch", default-features = false }
-timestamp = { package = "pallet-timestamp", git = "https://github.com/paritytech/substrate", branch = "cumulus-branch", default-features = false }
-treasury = { package = "pallet-treasury", git = "https://github.com/paritytech/substrate", branch = "cumulus-branch", default-features = false }
-sudo = { package = "pallet-sudo", git = "https://github.com/paritytech/substrate", branch = "cumulus-branch", default-features = false }
-utility = { package = "pallet-utility", git = "https://github.com/paritytech/substrate", branch = "cumulus-branch", default-features = false }
-vesting = { package = "pallet-vesting", git = "https://github.com/paritytech/substrate", branch = "cumulus-branch", default-features = false }
-
-frame-benchmarking = { git = "https://github.com/paritytech/substrate", branch = "cumulus-branch", default-features = false, optional = true }
-frame-system-benchmarking = { git = "https://github.com/paritytech/substrate", branch = "cumulus-branch", default-features = false, optional = true }
-pallet-offences-benchmarking = { git = "https://github.com/paritytech/substrate", branch = "cumulus-branch", default-features = false, optional = true }
-pallet-session-benchmarking = { git = "https://github.com/paritytech/substrate", branch = "cumulus-branch", default-features = false, optional = true }
->>>>>>> 34c37c29
 
 runtime-common = { package = "polkadot-runtime-common", path = "../common", default-features = false }
 primitives = { package = "polkadot-primitives", path = "../../primitives", default-features = false }
@@ -124,13 +73,8 @@
 hex-literal = "0.2.1"
 libsecp256k1 = "0.3.2"
 tiny-keccak = "1.5.0"
-<<<<<<< HEAD
 keyring = { package = "sp-keyring", git = "https://github.com/paritytech/substrate", branch = "bkchr-cumulus-branch" }
 sp-trie = { git = "https://github.com/paritytech/substrate", branch = "bkchr-cumulus-branch" }
-=======
-keyring = { package = "sp-keyring", git = "https://github.com/paritytech/substrate", branch = "cumulus-branch" }
-sp-trie = { git = "https://github.com/paritytech/substrate", branch = "cumulus-branch" }
->>>>>>> 34c37c29
 trie-db = "0.20.0"
 serde_json = "1.0.41"
 
