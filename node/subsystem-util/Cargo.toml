--- conflicted
+++ resolved
@@ -12,12 +12,8 @@
 parity-scale-codec = { version = "2.0.0", default-features = false, features = ["derive"] }
 parking_lot = { version = "0.11.1", optional = true }
 pin-project = "1.0.4"
-<<<<<<< HEAD
-streamunordered = "0.5.2"
-=======
 rand = "0.8.3"
 streamunordered = "0.5.1"
->>>>>>> dae901e9
 thiserror = "1.0.23"
 tracing = "0.1.25"
 
