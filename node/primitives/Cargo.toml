[package]
name = "polkadot-node-primitives"
version = "0.1.0"
authors = ["Parity Technologies <admin@parity.io>"]
edition = "2018"
description = "Primitives types for the Node-side"

[dependencies]
futures = "0.3.12"
polkadot-primitives = { path = "../../primitives" }
polkadot-statement-table = { path = "../../statement-table" }
parity-scale-codec = { version = "2.0.0", default-features = false, features = ["derive"] }
<<<<<<< HEAD
runtime_primitives = { package = "sp-runtime", git = "https://github.com/paritytech/substrate", branch = "rococo-v1", default-features = false }
sp-core = { git = "https://github.com/paritytech/substrate", branch = "rococo-v1" }
sp-application-crypto = { git = "https://github.com/paritytech/substrate", branch = "rococo-v1" }
sp-consensus-vrf = { git = "https://github.com/paritytech/substrate", branch = "rococo-v1" }
sp-consensus-babe = { git = "https://github.com/paritytech/substrate", branch = "rococo-v1" }
=======
runtime_primitives = { package = "sp-runtime", git = "https://github.com/paritytech/substrate", branch = "master", default-features = false }
sp-core = { git = "https://github.com/paritytech/substrate", branch = "master" }
sp-application-crypto = { git = "https://github.com/paritytech/substrate", branch = "master" }
sp-consensus-vrf = { git = "https://github.com/paritytech/substrate", branch = "master" }
sp-consensus-babe = { git = "https://github.com/paritytech/substrate", branch = "master" }
>>>>>>> 18e3d35d
polkadot-parachain = { path = "../../parachain", default-features = false }
schnorrkel = "0.9.1"
thiserror = "1.0.22"
serde = { version = "1.0.123", features = ["derive"] }

[target.'cfg(not(target_os = "unknown"))'.dependencies]
<<<<<<< HEAD
zstd = "0.5.0"
=======
zstd = "0.6.0"
>>>>>>> 18e3d35d
<|MERGE_RESOLUTION|>--- conflicted
+++ resolved
@@ -10,27 +10,15 @@
 polkadot-primitives = { path = "../../primitives" }
 polkadot-statement-table = { path = "../../statement-table" }
 parity-scale-codec = { version = "2.0.0", default-features = false, features = ["derive"] }
-<<<<<<< HEAD
 runtime_primitives = { package = "sp-runtime", git = "https://github.com/paritytech/substrate", branch = "rococo-v1", default-features = false }
 sp-core = { git = "https://github.com/paritytech/substrate", branch = "rococo-v1" }
 sp-application-crypto = { git = "https://github.com/paritytech/substrate", branch = "rococo-v1" }
 sp-consensus-vrf = { git = "https://github.com/paritytech/substrate", branch = "rococo-v1" }
 sp-consensus-babe = { git = "https://github.com/paritytech/substrate", branch = "rococo-v1" }
-=======
-runtime_primitives = { package = "sp-runtime", git = "https://github.com/paritytech/substrate", branch = "master", default-features = false }
-sp-core = { git = "https://github.com/paritytech/substrate", branch = "master" }
-sp-application-crypto = { git = "https://github.com/paritytech/substrate", branch = "master" }
-sp-consensus-vrf = { git = "https://github.com/paritytech/substrate", branch = "master" }
-sp-consensus-babe = { git = "https://github.com/paritytech/substrate", branch = "master" }
->>>>>>> 18e3d35d
 polkadot-parachain = { path = "../../parachain", default-features = false }
 schnorrkel = "0.9.1"
 thiserror = "1.0.22"
 serde = { version = "1.0.123", features = ["derive"] }
 
 [target.'cfg(not(target_os = "unknown"))'.dependencies]
-<<<<<<< HEAD
-zstd = "0.5.0"
-=======
-zstd = "0.6.0"
->>>>>>> 18e3d35d
+zstd = "0.6.0"